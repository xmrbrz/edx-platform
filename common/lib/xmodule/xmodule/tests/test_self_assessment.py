import json
from mock import Mock, MagicMock
import unittest

from xmodule.open_ended_grading_classes.self_assessment_module import SelfAssessmentModule
from xmodule.modulestore import Location
from lxml import etree

from . import test_system

import test_util_open_ended

class SelfAssessmentTest(unittest.TestCase):

    rubric = '''<rubric><rubric>
        <category>
        <description>Response Quality</description>
        <option>The response is not a satisfactory answer to the question.  It either fails to address the question or does so in a limited way, with no evidence of higher-order thinking.</option>
        </category>
         </rubric></rubric>'''

    prompt = etree.XML("<prompt>This is sample prompt text.</prompt>")
    definition = {'rubric': rubric,
                  'prompt': prompt,
                  'submitmessage': 'Shall we submit now?',
                  'hintprompt': 'Consider this...',
                  }

    location = Location(["i4x", "edX", "sa_test", "selfassessment",
                         "SampleQuestion"])

    descriptor = Mock()

    def setUp(self):
        state = json.dumps({'student_answers': ["Answer 1", "answer 2", "answer 3"],
                            'scores': [0, 1],
                            'hints': ['o hai'],
                            'state': SelfAssessmentModule.INITIAL,
                            'attempts': 2})

        static_data = {
                'max_attempts': 10,
                'rubric': etree.XML(self.rubric),
                'prompt': self.prompt,
                'max_score': 1,
                'display_name': "Name",
                'accept_file_upload': False,
                'close_date': None,
<<<<<<< HEAD
                'attempts': '10'

=======
                's3_interface' : test_util_open_ended.S3_INTERFACE,
                'open_ended_grading_interface' : test_util_open_ended.OPEN_ENDED_GRADING_INTERFACE,
                'skip_basic_checks' : False,
>>>>>>> 9d2a2cbc
                }

        self.module = SelfAssessmentModule(test_system, self.location,
                                      self.descriptor,
                                      static_data)

    def test_get_html(self):
        html = self.module.get_html(test_system)
        self.assertTrue("This is sample prompt text" in html)

    def test_self_assessment_flow(self):
        responses = {'assessment': '0', 'score_list[]': ['0', '0']}
        def get_fake_item(name):
            return responses[name]

        def get_data_for_location(self,location,student):
            return {
            'count_graded' : 0,
            'count_required' : 0,
            'student_sub_count': 0,
            }

        mock_query_dict = MagicMock()
        mock_query_dict.__getitem__.side_effect = get_fake_item
        mock_query_dict.getlist = get_fake_item

        self.module.peer_gs.get_data_for_location = get_data_for_location

        self.assertEqual(self.module.get_score()['score'], 0)

        self.module.save_answer({'student_answer': "I am an answer"}, test_system)
        self.assertEqual(self.module.state, self.module.ASSESSING)

        self.module.save_assessment(mock_query_dict, test_system)
        self.assertEqual(self.module.state, self.module.DONE)


        d = self.module.reset({})
        self.assertTrue(d['success'])
        self.assertEqual(self.module.state, self.module.INITIAL)

        # if we now assess as right, skip the REQUEST_HINT state
        self.module.save_answer({'student_answer': 'answer 4'}, test_system)
        responses['assessment'] = '1'
        self.module.save_assessment(mock_query_dict, test_system)
        self.assertEqual(self.module.state, self.module.DONE)<|MERGE_RESOLUTION|>--- conflicted
+++ resolved
@@ -46,14 +46,9 @@
                 'display_name': "Name",
                 'accept_file_upload': False,
                 'close_date': None,
-<<<<<<< HEAD
-                'attempts': '10'
-
-=======
                 's3_interface' : test_util_open_ended.S3_INTERFACE,
                 'open_ended_grading_interface' : test_util_open_ended.OPEN_ENDED_GRADING_INTERFACE,
                 'skip_basic_checks' : False,
->>>>>>> 9d2a2cbc
                 }
 
         self.module = SelfAssessmentModule(test_system, self.location,
