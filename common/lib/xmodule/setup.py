from setuptools import setup, find_packages

setup(
    name="XModule",
    version="0.1",
    packages=find_packages(exclude=["tests"]),
    install_requires=['distribute'],
    package_data={
        'xmodule': ['js/module/*']
    },
    requires=[
        'capa',
    ],

    # See http://guide.python-distribute.org/creation.html#entry-points
    # for a description of entry_points
    entry_points={
        'xmodule.v1': [
            "abtest = xmodule.abtest_module:ABTestDescriptor",
            "book = xmodule.backcompat_module:TranslateCustomTagDescriptor",
            "chapter = xmodule.seq_module:SequenceDescriptor",
            "combinedopenended = xmodule.combined_open_ended_module:CombinedOpenEndedDescriptor",
            "conditional = xmodule.conditional_module:ConditionalDescriptor",
            "course = xmodule.course_module:CourseDescriptor",
            "customtag = xmodule.template_module:CustomTagDescriptor",
            "discuss = xmodule.backcompat_module:TranslateCustomTagDescriptor",
            "html = xmodule.html_module:HtmlDescriptor",
            "image = xmodule.backcompat_module:TranslateCustomTagDescriptor",
            "error = xmodule.error_module:ErrorDescriptor",
            "peergrading = xmodule.peer_grading_module:PeerGradingDescriptor",
			"poll_question = xmodule.poll_module:PollDescriptor",
            "problem = xmodule.capa_module:CapaDescriptor",
            "problemset = xmodule.seq_module:SequenceDescriptor",
            "randomize = xmodule.randomize_module:RandomizeDescriptor",
            "section = xmodule.backcompat_module:SemanticSectionDescriptor",
            "sequential = xmodule.seq_module:SequenceDescriptor",
            "slides = xmodule.backcompat_module:TranslateCustomTagDescriptor",
            "timelimit = xmodule.timelimit_module:TimeLimitDescriptor",
            "vertical = xmodule.vertical_module:VerticalDescriptor",
            "video = xmodule.video_module:VideoDescriptor",
            "videoalpha = xmodule.videoalpha_module:VideoAlphaDescriptor",
            "videodev = xmodule.backcompat_module:TranslateCustomTagDescriptor",
            "videosequence = xmodule.seq_module:SequenceDescriptor",
            "discussion = xmodule.discussion_module:DiscussionDescriptor",
            "course_info = xmodule.html_module:CourseInfoDescriptor",
            "static_tab = xmodule.html_module:StaticTabDescriptor",
            "custom_tag_template = xmodule.raw_module:RawDescriptor",
            "about = xmodule.html_module:AboutDescriptor",
<<<<<<< HEAD
			"graphical_slider_tool = xmodule.gst_module:GraphicalSliderToolDescriptor",
            "wrapper = xmodule.wrapper_module:WrapperDescriptor",
        ],
=======
            "graphical_slider_tool = xmodule.gst_module:GraphicalSliderToolDescriptor",
            "foldit = xmodule.foldit_module:FolditDescriptor",
         ]
>>>>>>> 9d2a2cbc
    }
)<|MERGE_RESOLUTION|>--- conflicted
+++ resolved
@@ -28,7 +28,7 @@
             "image = xmodule.backcompat_module:TranslateCustomTagDescriptor",
             "error = xmodule.error_module:ErrorDescriptor",
             "peergrading = xmodule.peer_grading_module:PeerGradingDescriptor",
-			"poll_question = xmodule.poll_module:PollDescriptor",
+            "poll_question = xmodule.poll_module:PollDescriptor",
             "problem = xmodule.capa_module:CapaDescriptor",
             "problemset = xmodule.seq_module:SequenceDescriptor",
             "randomize = xmodule.randomize_module:RandomizeDescriptor",
@@ -46,14 +46,9 @@
             "static_tab = xmodule.html_module:StaticTabDescriptor",
             "custom_tag_template = xmodule.raw_module:RawDescriptor",
             "about = xmodule.html_module:AboutDescriptor",
-<<<<<<< HEAD
-			"graphical_slider_tool = xmodule.gst_module:GraphicalSliderToolDescriptor",
             "wrapper = xmodule.wrapper_module:WrapperDescriptor",
-        ],
-=======
             "graphical_slider_tool = xmodule.gst_module:GraphicalSliderToolDescriptor",
             "foldit = xmodule.foldit_module:FolditDescriptor",
          ]
->>>>>>> 9d2a2cbc
     }
 )