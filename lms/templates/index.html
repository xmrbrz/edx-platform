<%! from django.core.urlresolvers import reverse %>
<%! from time import strftime %>
<%inherit file="main.html" />
<%namespace name='static' file='static_content.html'/>

<section class="home">
  <header>
    <div class="outer-wrapper">
      <div class="title">
        <hgroup>
          <h1>The Future of Online Education</h1>
          <h2>For anyone, anywhere, anytime.</h2>
        </hgroup>

        <section class="actions">
          <div class="main-cta">
            <a href="#signup-modal" class="find-courses" rel="leanModal">Sign Up</a>
          </div>

          <div class="secondary-actions">
            <div class="social-sharing">
              <div class="sharing-message">Share with friends and family!</div>
              <a href="#" class="share">
                <img src="${static.url('images/twitter-sharing.png')}">
              </a>
              <a href="#" class="share">
                <img src="${static.url('images/facebook-sharing.png')}">
              </a>
              <a href="#" class="share">
                <img src="${static.url('images/email-sharing.png')}">
              </a>
            </div>
          </div>
        </section>
      </div>

        <a href="#video-modal" class="media" rel="leanModal">
          <div class="hero">
            <img src="${static.url('images/courses/space3.jpg')}" />
            <div class="play-intro"></div>
          </div>
        </a>


    </div>
  </header>

  <section class="container">
    <section class="highlighted-courses">
      <h2>Explore courses from <span class="lowercase">edX</span> universities</h2>

      <section class="university-partners">
        <ol class="partners">
          <li class="partner mit">
            <a href="/university_profile">
              <img src="${static.url('images/mit.png')}" />
              <div class="name">
                <span>MITx</span>
              </div>
            </a>
          </li>
          <li class="partner">
            <a href="/university_profile">
              <img src="${static.url('images/harvard.png')}" />
              <div class="name">
                <span>HarvardX</span>
              </div>
            </a>
          </li>
          <li class="partner">
            <a href="/university_profile">
              <img src="${static.url('images/berkeley.png')}" />
              <div class="name">
                <span>BerkeleyX</span>
              </div>
            </a>
          </li>
        </ol>
      </section>

      <section class="courses">
        %for course in courses:
          <%include file="course.html" args="course=course" />
        %endfor
      </section>
    </section>
  </section>

  <section class="container">
    <section class="more-info">
      <header>
        <h2>edX News & Announcements</h2>
        <a href="${reverse('press')}">Read More &rarr;</a>
      </header>
      <section class="news">
        <section class="blog-posts">
<<<<<<< HEAD
            %for entry in entries:
            <article>
                %if entry.image:
                    <a href="${entry.link}" class="post-graphics">
                        <img src="${entry.image}" />
                    </a>
                %endif
                <div class="post-name">
                    <a href="${entry.link}">${entry.title}</a>
                    <p class="post-date">${strftime("%m/%d/%y", entry.published_parsed)}</p>
                </div>
            </article>
            %endfor
=======
          <article>
            <a href="#" class="post-graphics">
              <img src="${static.url('images/mongolia_post.jpeg')}" />
            </a>
            <div class="post-name">
              <a href="">Opening Doors For Exceptional Students: 6.002x in Mongolia.</a>
              <p class="post-date">7/12/2012</p>
            </div>
          </article>

          <article>
            <a href="#" class="post-graphics">
              <img src="${static.url('images/laffont_temp.jpg')}" />
            </a>
            <div class="post-name">
              <a href="">MIT Alumn. Philippe P. Laffont founder of Coatue Capital Management makes $1 million inaugural gift for edX</a>
              <p class="post-date">7/12/2012</p>
            </div>
          </article>

          <article>
            <a href="#" class="post-graphics">
              <img src="${static.url('images/brazilstory_blog_arthur.jpg')}" />
            </a>
            <div class="post-name">
              <a href="">6.002x – Way beyond a learning experience</a>
              <p class="post-date">7/12/2012</p>
            </div>
          </article>
>>>>>>> ba6346cb
        </section>
        <section class="press-links">
          <h3>Press Links:</h3>
          <a href="${reverse('pressrelease')}">The edX Press Release</a>
        </section>
      </section>
    </section>
  </section>

</section>

<section id="video-modal" class="modal home-page-video-modal">
  <div class="inner-wrapper">
    <iframe width="640" height="360" src="http://www.youtube.com/embed/SA6ELdIRkRU" frameborder="0" allowfullscreen></iframe>
  </div>
</section><|MERGE_RESOLUTION|>--- conflicted
+++ resolved
@@ -94,7 +94,6 @@
       </header>
       <section class="news">
         <section class="blog-posts">
-<<<<<<< HEAD
             %for entry in entries:
             <article>
                 %if entry.image:
@@ -108,37 +107,6 @@
                 </div>
             </article>
             %endfor
-=======
-          <article>
-            <a href="#" class="post-graphics">
-              <img src="${static.url('images/mongolia_post.jpeg')}" />
-            </a>
-            <div class="post-name">
-              <a href="">Opening Doors For Exceptional Students: 6.002x in Mongolia.</a>
-              <p class="post-date">7/12/2012</p>
-            </div>
-          </article>
-
-          <article>
-            <a href="#" class="post-graphics">
-              <img src="${static.url('images/laffont_temp.jpg')}" />
-            </a>
-            <div class="post-name">
-              <a href="">MIT Alumn. Philippe P. Laffont founder of Coatue Capital Management makes $1 million inaugural gift for edX</a>
-              <p class="post-date">7/12/2012</p>
-            </div>
-          </article>
-
-          <article>
-            <a href="#" class="post-graphics">
-              <img src="${static.url('images/brazilstory_blog_arthur.jpg')}" />
-            </a>
-            <div class="post-name">
-              <a href="">6.002x – Way beyond a learning experience</a>
-              <p class="post-date">7/12/2012</p>
-            </div>
-          </article>
->>>>>>> ba6346cb
         </section>
         <section class="press-links">
           <h3>Press Links:</h3>
