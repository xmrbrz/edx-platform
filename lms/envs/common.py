"""
This is the common settings file, intended to set sane defaults. If you have a
piece of configuration that's dependent on a set of feature flags being set,
then create a function that returns the calculated value based on the value of
MITX_FEATURES[...]. Modules that extend this one can change the feature
configuration in an environment specific config file and re-calculate those
values.

We should make a method that calls all these config methods so that you just
make one call at the end of your site-specific dev file to reset all the
dependent variables (like INSTALLED_APPS) for you.

Longer TODO:
1. Right now our treatment of static content in general and in particular
   course-specific static content is haphazard.
2. We should have a more disciplined approach to feature flagging, even if it
   just means that we stick them in a dict called MITX_FEATURES.
3. We need to handle configuration for multiple courses. This could be as
   multiple sites, but we do need a way to map their data assets.
"""
import sys
import os
import tempfile
from xmodule.static_content import write_module_styles, write_module_js

from path import path

from .discussionsettings import *

################################### FEATURES ###################################
COURSEWARE_ENABLED = True
ENABLE_JASMINE = False

GENERATE_RANDOM_USER_CREDENTIALS = False
PERFSTATS = False

DISCUSSION_SETTINGS = {
    'MAX_COMMENT_DEPTH': 2,
}

# Features
MITX_FEATURES = {
    'SAMPLE' : False,
    'USE_DJANGO_PIPELINE' : True,
    'DISPLAY_HISTOGRAMS_TO_STAFF' : True,
    'REROUTE_ACTIVATION_EMAIL' : False,		# nonempty string = address for all activation emails
    'DEBUG_LEVEL' : 0,				# 0 = lowest level, least verbose, 255 = max level, most verbose

    ## DO NOT SET TO True IN THIS FILE
    ## Doing so will cause all courses to be released on production
    'DISABLE_START_DATES': False,  # When True, all courses will be active, regardless of start date

    # When True, will only publicly list courses by the subdomain. Expects you
    # to define COURSE_LISTINGS, a dictionary mapping subdomains to lists of
    # course_ids (see dev_int.py for an example)
    'SUBDOMAIN_COURSE_LISTINGS' : False,

    # When True, will override certain branding with university specific values
    # Expects a SUBDOMAIN_BRANDING dictionary that maps the subdomain to the
    # university to use for branding purposes
    'SUBDOMAIN_BRANDING': False,

    'FORCE_UNIVERSITY_DOMAIN': False,	# set this to the university domain to use, as an override to HTTP_HOST
                                        # set to None to do no university selection

    'ENABLE_TEXTBOOK' : True,
    'ENABLE_DISCUSSION_SERVICE': True,

    'ENABLE_PSYCHOMETRICS': False,	# real-time psychometrics (eg item response theory analysis in instructor dashboard)

    'ENABLE_SQL_TRACKING_LOGS': False,
    'ENABLE_LMS_MIGRATION': False,
    'ENABLE_MANUAL_GIT_RELOAD': False,

    'DISABLE_LOGIN_BUTTON': False,  # used in systems where login is automatic, eg MIT SSL

    'STUB_VIDEO_FOR_TESTING': False, # do not display video when running automated acceptance tests

    # extrernal access methods
    'ACCESS_REQUIRE_STAFF_FOR_COURSE': False,
    'AUTH_USE_OPENID': False,
    'AUTH_USE_MIT_CERTIFICATES' : False,
    'AUTH_USE_OPENID_PROVIDER': False,
}

# Used for A/B testing
DEFAULT_GROUPS = []

# If this is true, random scores will be generated for the purpose of debugging the profile graphs
GENERATE_PROFILE_SCORES = False

# Used with XQueue
XQUEUE_WAITTIME_BETWEEN_REQUESTS = 5 # seconds


############################# SET PATH INFORMATION #############################
PROJECT_ROOT = path(__file__).abspath().dirname().dirname()  # /mitx/lms
REPO_ROOT = PROJECT_ROOT.dirname()
COMMON_ROOT = REPO_ROOT / "common"
ENV_ROOT = REPO_ROOT.dirname()  # virtualenv dir /mitx is in
COURSES_ROOT = ENV_ROOT / "data"

DATA_DIR = COURSES_ROOT

sys.path.append(REPO_ROOT)
sys.path.append(PROJECT_ROOT / 'djangoapps')
sys.path.append(PROJECT_ROOT / 'lib')
sys.path.append(COMMON_ROOT / 'djangoapps')
sys.path.append(COMMON_ROOT / 'lib')

# For Node.js

system_node_path = os.environ.get("NODE_PATH", None)
if system_node_path is None:
    system_node_path = "/usr/local/lib/node_modules"

node_paths = [COMMON_ROOT / "static/js/vendor",
              COMMON_ROOT / "static/coffee/src",
              system_node_path
              ]
NODE_PATH = ':'.join(node_paths)


# Where to look for a status message
STATUS_MESSAGE_PATH = ENV_ROOT / "status_message.json"

############################ OpenID Provider  ##################################
OPENID_PROVIDER_TRUSTED_ROOTS = ['cs50.net', '*.cs50.net']

################################## MITXWEB #####################################
# This is where we stick our compiled template files. Most of the app uses Mako
# templates
MAKO_MODULE_DIR = tempfile.mkdtemp('mako')
MAKO_TEMPLATES = {}
MAKO_TEMPLATES['main'] = [PROJECT_ROOT / 'templates',
                          COMMON_ROOT / 'templates',
                          COMMON_ROOT / 'lib' / 'capa' / 'capa' / 'templates',
                          COMMON_ROOT / 'djangoapps' / 'pipeline_mako' / 'templates']

# This is where Django Template lookup is defined. There are a few of these
# still left lying around.
TEMPLATE_DIRS = (
    PROJECT_ROOT / "templates",
    COMMON_ROOT / 'templates',
    COMMON_ROOT / 'lib' / 'capa' / 'capa' / 'templates',
    COMMON_ROOT / 'djangoapps' / 'pipeline_mako' / 'templates',
)

TEMPLATE_CONTEXT_PROCESSORS = (
    'django.core.context_processors.request',
    'django.core.context_processors.static',
    'django.contrib.messages.context_processors.messages',
    #'django.core.context_processors.i18n',
    'django.contrib.auth.context_processors.auth', #this is required for admin
    'django.core.context_processors.csrf', #necessary for csrf protection

    # Added for django-wiki
    'django.core.context_processors.media',
    'django.core.context_processors.tz',
    'django.contrib.messages.context_processors.messages',
    'sekizai.context_processors.sekizai',
    'course_wiki.course_nav.context_processor',
)

STUDENT_FILEUPLOAD_MAX_SIZE = 4*1000*1000 # 4 MB
MAX_FILEUPLOADS_PER_INPUT = 20

# FIXME:
# We should have separate S3 staged URLs in case we need to make changes to
# these assets and test them.
LIB_URL = '/static/js/'

# Dev machines shouldn't need the book
# BOOK_URL = '/static/book/'
BOOK_URL = 'https://mitxstatic.s3.amazonaws.com/book_images/' # For AWS deploys
# RSS_URL = r'lms/templates/feed.rss'
# PRESS_URL = r''
RSS_TIMEOUT = 600

# Configuration option for when we want to grab server error pages
STATIC_GRAB = False
DEV_CONTENT = True

# FIXME: Should we be doing this truncation?
TRACK_MAX_EVENT = 10000
DEBUG_TRACK_LOG = False

MITX_ROOT_URL = ''

LOGIN_REDIRECT_URL = MITX_ROOT_URL + '/accounts/login'
LOGIN_URL = MITX_ROOT_URL + '/accounts/login'

COURSE_NAME = "6.002_Spring_2012"
COURSE_NUMBER = "6.002x"
COURSE_TITLE = "Circuits and Electronics"

### Dark code. Should be enabled in local settings for devel.

ENABLE_MULTICOURSE = False     # set to False to disable multicourse display (see lib.util.views.mitxhome)
QUICKEDIT = False

WIKI_ENABLED = False

###

COURSE_DEFAULT = '6.002x_Fall_2012'
COURSE_SETTINGS =  {'6.002x_Fall_2012': {'number' : '6.002x',
                                          'title'  :  'Circuits and Electronics',
                                          'xmlpath': '6002x/',
                                          'location': 'i4x://edx/6002xs12/course/6.002x_Fall_2012',
                                          }
                    }

# IP addresses that are allowed to reload the course, etc.
# TODO (vshnayder): Will probably need to change as we get real access control in.
LMS_MIGRATION_ALLOWED_IPS = []

######################## subdomain specific settings ###########################
COURSE_LISTINGS = {}
SUBDOMAIN_BRANDING = {}


############################### XModule Store ##################################
MODULESTORE = {
    'default': {
        'ENGINE': 'xmodule.modulestore.xml.XMLModuleStore',
        'OPTIONS': {
            'data_dir': DATA_DIR,
            'default_class': 'xmodule.hidden_module.HiddenDescriptor',
        }
    }
}
CONTENTSTORE = None

############################ SIGNAL HANDLERS ################################
# This is imported to register the exception signal handling that logs exceptions
import monitoring.exceptions  # noqa

############################### DJANGO BUILT-INS ###############################
# Change DEBUG/TEMPLATE_DEBUG in your environment settings files, not here
DEBUG = False
TEMPLATE_DEBUG = False

# Site info
SITE_ID = 1
SITE_NAME = "edx.org"
HTTPS = 'on'
ROOT_URLCONF = 'lms.urls'
IGNORABLE_404_ENDS = ('favicon.ico')

# Email
EMAIL_BACKEND = 'django.core.mail.backends.console.EmailBackend'
DEFAULT_FROM_EMAIL = 'registration@edx.org'
DEFAULT_FEEDBACK_EMAIL = 'feedback@edx.org'
ADMINS = (
    ('edX Admins', 'admin@edx.org'),
)
MANAGERS = ADMINS

# Static content
STATIC_URL = '/static/'
ADMIN_MEDIA_PREFIX = '/static/admin/'
STATIC_ROOT = ENV_ROOT / "staticfiles"

STATICFILES_DIRS = [
    COMMON_ROOT / "static",
    PROJECT_ROOT / "static",
]
if os.path.isdir(DATA_DIR):
    # Add the full course repo if there is no static directory
    STATICFILES_DIRS += [
        # TODO (cpennington): When courses are stored in a database, this
        # should no longer be added to STATICFILES
        (course_dir, DATA_DIR / course_dir)
        for course_dir in os.listdir(DATA_DIR)
        if (os.path.isdir(DATA_DIR / course_dir) and
            not os.path.isdir(DATA_DIR / course_dir / 'static'))
    ]
    # Otherwise, add only the static directory from the course dir
    STATICFILES_DIRS += [
        # TODO (cpennington): When courses are stored in a database, this
        # should no longer be added to STATICFILES
        (course_dir, DATA_DIR / course_dir / 'static')
        for course_dir in os.listdir(DATA_DIR)
        if (os.path.isdir(DATA_DIR / course_dir / 'static'))
    ]

# Locale/Internationalization
TIME_ZONE = 'America/New_York' # http://en.wikipedia.org/wiki/List_of_tz_zones_by_name
LANGUAGE_CODE = 'en' # http://www.i18nguy.com/unicode/language-identifiers.html
USE_I18N = True
USE_L10N = True

# Messages
MESSAGE_STORAGE = 'django.contrib.messages.storage.session.SessionStorage'

#################################### GITHUB #######################################
# gitreload is used in LMS-workflow to pull content from github
# gitreload requests are only allowed from these IP addresses, which are
# the advertised public IPs of the github WebHook servers.
# These are listed, eg at https://github.com/MITx/mitx/admin/hooks

ALLOWED_GITRELOAD_IPS = ['207.97.227.253', '50.57.128.197', '108.171.174.178']

#################################### AWS #######################################
# S3BotoStorage insists on a timeout for uploaded assets. We should make it
# permanent instead, but rather than trying to figure out exactly where that
# setting is, I'm just bumping the expiration time to something absurd (100
# years). This is only used if DEFAULT_FILE_STORAGE is overriden to use S3
# in the global settings.py
AWS_QUERYSTRING_EXPIRE = 10 * 365 * 24 * 60 * 60 # 10 years

################################# SIMPLEWIKI ###################################
SIMPLE_WIKI_REQUIRE_LOGIN_EDIT = True
SIMPLE_WIKI_REQUIRE_LOGIN_VIEW = False

################################# WIKI ###################################
WIKI_ACCOUNT_HANDLING = False
WIKI_EDITOR = 'course_wiki.editors.CodeMirror'
WIKI_SHOW_MAX_CHILDREN = 0 # We don't use the little menu that shows children of an article in the breadcrumb
WIKI_ANONYMOUS = False # Don't allow anonymous access until the styling is figured out
WIKI_CAN_CHANGE_PERMISSIONS = lambda article, user: user.is_staff or user.is_superuser
WIKI_CAN_ASSIGN = lambda article, user: user.is_staff or user.is_superuser

WIKI_USE_BOOTSTRAP_SELECT_WIDGET = False
WIKI_LINK_LIVE_LOOKUPS = False
WIKI_LINK_DEFAULT_LEVEL = 2

################################# Staff grading config  #####################

STAFF_GRADING_INTERFACE = None
# Used for testing, debugging
MOCK_STAFF_GRADING = False

################################# Peer grading config  #####################
PEER_GRADING_INTERFACE = None
MOCK_PEER_GRADING = False

################################# Jasmine ###################################
JASMINE_TEST_DIRECTORY = PROJECT_ROOT + '/static/coffee'

################################# Middleware ###################################
# List of finder classes that know how to find static files in
# various locations.
STATICFILES_FINDERS = (
    'staticfiles.finders.FileSystemFinder',
    'staticfiles.finders.AppDirectoriesFinder',
)

# List of callables that know how to import templates from various sources.
TEMPLATE_LOADERS = (
    'mitxmako.makoloader.MakoFilesystemLoader',
    'mitxmako.makoloader.MakoAppDirectoriesLoader',

    # 'django.template.loaders.filesystem.Loader',
    # 'django.template.loaders.app_directories.Loader',

)

MIDDLEWARE_CLASSES = (
    'contentserver.middleware.StaticContentServer',
    'django_comment_client.middleware.AjaxExceptionMiddleware',
    'django.middleware.common.CommonMiddleware',
    'django.contrib.sessions.middleware.SessionMiddleware',
    'django.middleware.csrf.CsrfViewMiddleware',

    # Instead of AuthenticationMiddleware, we use a cached backed version
    #'django.contrib.auth.middleware.AuthenticationMiddleware',
    'cache_toolbox.middleware.CacheBackedAuthenticationMiddleware',

    'django.contrib.messages.middleware.MessageMiddleware',
    'track.middleware.TrackMiddleware',
    'mitxmako.middleware.MakoMiddleware',

    'course_wiki.course_nav.Middleware',

    'django.middleware.transaction.TransactionMiddleware',
    # 'debug_toolbar.middleware.DebugToolbarMiddleware',

    'django_comment_client.utils.ViewNameMiddleware',
)

############################### Pipeline #######################################

STATICFILES_STORAGE = 'pipeline.storage.PipelineCachedStorage'

from xmodule.hidden_module import HiddenDescriptor
from rooted_paths import rooted_glob, remove_root

write_module_styles(PROJECT_ROOT / 'static/sass/module', [HiddenDescriptor])
module_js = remove_root(
    PROJECT_ROOT / 'static',
    write_module_js(PROJECT_ROOT / 'static/coffee/module', [HiddenDescriptor])
)

courseware_js = (
    [
        'coffee/src/' + pth + '.coffee'
        for pth in ['courseware', 'histogram', 'navigation', 'time']
    ] +
    sorted(rooted_glob(PROJECT_ROOT / 'static', 'coffee/src/modules/**/*.coffee'))
)

main_vendor_js = [
  'js/vendor/RequireJS.js',
  'js/vendor/json2.js',
  'js/vendor/jquery.min.js',
  'js/vendor/jquery-ui.min.js',
  'js/vendor/jquery.cookie.js',
  'js/vendor/jquery.qtip.min.js',
  'js/vendor/swfobject/swfobject.js',
  'js/vendor/jquery.ba-bbq.min.js',
]

discussion_js = sorted(rooted_glob(PROJECT_ROOT / 'static', 'coffee/src/discussion/**/*.coffee'))

<<<<<<< HEAD
=======
staff_grading_js = sorted(glob2.glob(PROJECT_ROOT / 'static/coffee/src/staff_grading/**/*.coffee'))
peer_grading_js = sorted(glob2.glob(PROJECT_ROOT / 'static/coffee/src/peer_grading/**/*.coffee'))
>>>>>>> e97469ae

staff_grading_js = sorted(rooted_glob(PROJECT_ROOT / 'static', 'coffee/src/staff_grading/**/*.coffee'))

PIPELINE_CSS = {
    'application': {
        'source_filenames': ['sass/application.scss'],
        'output_filename': 'css/lms-application.css',
    },
    'course': {
        'source_filenames': [
            'js/vendor/CodeMirror/codemirror.css',
            'css/vendor/jquery.treeview.css',
            'css/vendor/ui-lightness/jquery-ui-1.8.22.custom.css',
            'css/vendor/jquery.qtip.min.css',
            'sass/course.scss'
        ],
        'output_filename': 'css/lms-course.css',
    },
    'ie-fixes': {
        'source_filenames': ['sass/ie.scss'],
        'output_filename': 'css/lms-ie.css',
    },
}

PIPELINE_ALWAYS_RECOMPILE = ['sass/application.scss', 'sass/ie.scss', 'sass/course.scss']
PIPELINE_JS = {
    'application': {
<<<<<<< HEAD
        # Application will contain all paths not in courseware_only_js
        'source_filenames': sorted(
            set(rooted_glob(COMMON_ROOT / 'static', 'coffee/src/**/*.coffee') +
                rooted_glob(PROJECT_ROOT / 'static', 'coffee/src/**/*.coffee')) -
            set(courseware_js + discussion_js + staff_grading_js) 
        ) + [
=======
        # Application will contain all paths not in courseware_only_js or
        # discussion_js or staff_grading_js
        'source_filenames': [
            pth.replace(COMMON_ROOT / 'static/', '')
            for pth
            in sorted(glob2.glob(COMMON_ROOT / 'static/coffee/src/**/*.coffee'))
        ] + [
            pth.replace(PROJECT_ROOT / 'static/', '')
            for pth in sorted(glob2.glob(PROJECT_ROOT / 'static/coffee/src/**/*.coffee'))\
            if (pth not in courseware_only_js and
                pth not in discussion_js and
                pth not in peer_grading_js and
                pth not in staff_grading_js)
        ] + [
>>>>>>> e97469ae
            'js/form.ext.js',
            'js/my_courses_dropdown.js',
            'js/toggle_login_modal.js',
            'js/sticky_filter.js',
            'js/query-params.js',
        ],
        'output_filename': 'js/lms-application.js'
    },
    'courseware': {
        'source_filenames': courseware_js,
        'output_filename': 'js/lms-courseware.js'
    },
    'main_vendor': {
        'source_filenames': main_vendor_js,
        'output_filename': 'js/lms-main_vendor.js',
    },
    'module-js': {
        'source_filenames': module_js,
        'output_filename': 'js/lms-modules.js',
    },
    'discussion': {
        'source_filenames': discussion_js,
        'output_filename': 'js/discussion.js'
    },
    'staff_grading' : {
        'source_filenames': staff_grading_js,
        'output_filename': 'js/staff_grading.js'
    },
    'peer_grading' : {
        'source_filenames': [pth.replace(PROJECT_ROOT / 'static/', '')  for pth in peer_grading_js],
        'output_filename': 'js/peer_grading.js'
    }
}

PIPELINE_DISABLE_WRAPPER = True

# Compile all coffee files in course data directories if they are out of date.
# TODO: Remove this once we move data into Mongo. This is only temporary while
# course data directories are still in use.
if os.path.isdir(DATA_DIR):
    for course_dir in os.listdir(DATA_DIR):
        js_dir = DATA_DIR / course_dir / "js"
        if not os.path.isdir(js_dir):
            continue
        for filename in os.listdir(js_dir):
            if filename.endswith('coffee'):
                new_filename = os.path.splitext(filename)[0] + ".js"
                if os.path.exists(js_dir / new_filename):
                    coffee_timestamp = os.stat(js_dir / filename).st_mtime
                    js_timestamp     = os.stat(js_dir / new_filename).st_mtime
                    if coffee_timestamp <= js_timestamp:
                        continue
                os.system("rm %s" % (js_dir / new_filename))
                os.system("coffee -c %s" % (js_dir / filename))

PIPELINE_COMPILERS = [
    'pipeline.compilers.sass.SASSCompiler',
    'pipeline.compilers.coffee.CoffeeScriptCompiler',
]

PIPELINE_SASS_ARGUMENTS = '-t compressed -r {proj_dir}/static/sass/bourbon/lib/bourbon.rb'.format(proj_dir=PROJECT_ROOT)

PIPELINE_CSS_COMPRESSOR = None
PIPELINE_JS_COMPRESSOR = None

STATICFILES_IGNORE_PATTERNS = (
    "sass/*",
    "coffee/*",
)

PIPELINE_YUI_BINARY = 'yui-compressor'
PIPELINE_SASS_BINARY = 'sass'
PIPELINE_COFFEE_SCRIPT_BINARY = 'coffee'

# Setting that will only affect the MITx version of django-pipeline until our changes are merged upstream
PIPELINE_COMPILE_INPLACE = True

################################### APPS #######################################
INSTALLED_APPS = (
    # Standard ones that are always installed...
    'django.contrib.auth',
    'django.contrib.contenttypes',
    'django.contrib.humanize',
    'django.contrib.messages',
    'django.contrib.sessions',
    'django.contrib.sites',
    'south',

    # For asset pipelining
    'pipeline',
    'staticfiles',

    # Our courseware
    'circuit',
    'courseware',
    'perfstats',
    'student',
    'static_template_view',
    'staticbook',
    'simplewiki',
    'track',
    'util',
    'certificates',
    'instructor',
    'open_ended_grading',
    'psychometrics',
    'licenses',

    #For the wiki
    'wiki', # The new django-wiki from benjaoming
    'django_notify',
    'course_wiki', # Our customizations
    'mptt',
    'sekizai',
    #'wiki.plugins.attachments',
    'wiki.plugins.links',
    'wiki.plugins.notifications',
    'course_wiki.plugins.markdownedx',

    # For testing
    'django.contrib.admin',   # only used in DEBUG mode

    # Discussion forums
    'django_comment_client',
)<|MERGE_RESOLUTION|>--- conflicted
+++ resolved
@@ -413,14 +413,8 @@
 ]
 
 discussion_js = sorted(rooted_glob(PROJECT_ROOT / 'static', 'coffee/src/discussion/**/*.coffee'))
-
-<<<<<<< HEAD
-=======
-staff_grading_js = sorted(glob2.glob(PROJECT_ROOT / 'static/coffee/src/staff_grading/**/*.coffee'))
-peer_grading_js = sorted(glob2.glob(PROJECT_ROOT / 'static/coffee/src/peer_grading/**/*.coffee'))
->>>>>>> e97469ae
-
 staff_grading_js = sorted(rooted_glob(PROJECT_ROOT / 'static', 'coffee/src/staff_grading/**/*.coffee'))
+peer_grading_js = sorted(rooted_glob(PROJECT_ROOT / 'static','coffee/src/peer_grading/**/*.coffee'))
 
 PIPELINE_CSS = {
     'application': {
@@ -446,29 +440,13 @@
 PIPELINE_ALWAYS_RECOMPILE = ['sass/application.scss', 'sass/ie.scss', 'sass/course.scss']
 PIPELINE_JS = {
     'application': {
-<<<<<<< HEAD
+
         # Application will contain all paths not in courseware_only_js
         'source_filenames': sorted(
             set(rooted_glob(COMMON_ROOT / 'static', 'coffee/src/**/*.coffee') +
                 rooted_glob(PROJECT_ROOT / 'static', 'coffee/src/**/*.coffee')) -
-            set(courseware_js + discussion_js + staff_grading_js) 
+            set(courseware_js + discussion_js + staff_grading_js + peer_grading_js) 
         ) + [
-=======
-        # Application will contain all paths not in courseware_only_js or
-        # discussion_js or staff_grading_js
-        'source_filenames': [
-            pth.replace(COMMON_ROOT / 'static/', '')
-            for pth
-            in sorted(glob2.glob(COMMON_ROOT / 'static/coffee/src/**/*.coffee'))
-        ] + [
-            pth.replace(PROJECT_ROOT / 'static/', '')
-            for pth in sorted(glob2.glob(PROJECT_ROOT / 'static/coffee/src/**/*.coffee'))\
-            if (pth not in courseware_only_js and
-                pth not in discussion_js and
-                pth not in peer_grading_js and
-                pth not in staff_grading_js)
-        ] + [
->>>>>>> e97469ae
             'js/form.ext.js',
             'js/my_courses_dropdown.js',
             'js/toggle_login_modal.js',
@@ -498,7 +476,7 @@
         'output_filename': 'js/staff_grading.js'
     },
     'peer_grading' : {
-        'source_filenames': [pth.replace(PROJECT_ROOT / 'static/', '')  for pth in peer_grading_js],
+        'source_filenames': peer_grading_js,
         'output_filename': 'js/peer_grading.js'
     }
 }
